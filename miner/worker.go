--- conflicted
+++ resolved
@@ -84,10 +84,7 @@
 
 var (
 	errInvalidSign                = errors.New("tx is not sign by valid validator")
-<<<<<<< HEAD
 	errMarshalError               = errors.New("marshal error")
-=======
->>>>>>> 77cf69a2
 	errBlockInterruptedByNewHead  = errors.New("new head arrived while building block")
 	errBlockInterruptedByRecommit = errors.New("recommit interrupt while building block")
 )
@@ -978,7 +975,6 @@
 	return false
 }
 
-<<<<<<< HEAD
 func getParams(engine *harmony.Harmony) (types.GlobalParams, error) {
 	globalParams := types.GlobalParams{}
 	g := rawdb.ReadParams(engine.GetDB())
@@ -991,13 +987,11 @@
 	return globalParams, err
 
 }
-=======
->>>>>>> 77cf69a2
+
 func applyProposalTx(w *worker, env *environment) error {
 	if engine, ok := w.engine.(*harmony.Harmony); ok {
 		for _, tx := range env.txs {
 			if tx.Type() == types.ProposalTxType { //提案交易
-<<<<<<< HEAD
 				//取出全局参数
 				globalParams, err := getParams(engine)
 
@@ -1037,29 +1031,6 @@
 					validCnt := globalParams.ProposalValidEpochCnt
 
 					if curEpoch <= globalParams.ProposalEpoch[id]+validCnt {
-=======
-				if engine.GlobalParams.HashMap[tx.Hash()] == 1 { //说明交易本次已经处理过，是二次广播来的交易
-					return nil
-				}
-				log.Info("got ProposalTxType")
-				len := len(engine.GlobalParams.ValidProposals)
-				id := fmt.Sprintf("%s.%d", params.Version, len)
-				engine.GlobalParams.ValidProposals[id] = tx.Hash()
-				engine.GlobalParams.HashMap[tx.Hash()] = 1 //表示已经被处理，这里要提出第二次广播又进来的交易
-
-				engine.GlobalParams.ProposalEpoch[id] = env.header.Time / epochInterval ///当前的epoch
-				engine.GlobalParams.StoreParamsToDisk()
-			}
-			if tx.Type() == types.ApproveProposalTxType { //表决交易
-				validators, _ := engine.Ctx().GetValidators()
-				id := string(tx.Data())
-
-				if hash, ok := engine.GlobalParams.ValidProposals[id]; ok { // 存在有效提案
-					curEpoch := env.header.Time / epochInterval //查看当前id是否过期
-					validCnt := engine.GlobalParams.ProposalValidEpochCnt
-
-					if curEpoch <= engine.GlobalParams.ProposalEpoch[id]+validCnt {
->>>>>>> 77cf69a2
 						proposalTx := w.eth.BlockChain().GetTransaction(hash)
 
 						//找到tx的from地址
@@ -1072,7 +1043,6 @@
 						if result == false {
 							return errInvalidSign
 						}
-<<<<<<< HEAD
 						globalParams.ProposalApproves[id] = append(globalParams.ProposalApproves[id], msg.From())
 						globalParams.ApplyProposals(tx, proposalTx)
 					}
@@ -1084,12 +1054,6 @@
 
 				//写回rawdb
 				rawdb.WriteParams(engine.GetDB(), globalParamsKey, data)
-=======
-						engine.GlobalParams.ProposalApproves[id] = append(engine.GlobalParams.ProposalApproves[id], msg.From())
-						engine.GlobalParams.ApplyProposals(tx, proposalTx)
-					}
-				}
->>>>>>> 77cf69a2
 			}
 		}
 	}
@@ -1105,10 +1069,6 @@
 		env := env.copy()
 
 		err := applyProposalTx(w, env) //提案交易
-<<<<<<< HEAD
-=======
-
->>>>>>> 77cf69a2
 		if err != nil {
 			log.Error("applyProposalTx error", "err", err)
 			return err
